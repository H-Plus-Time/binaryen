function asm(global, env, buffer) {
  "use asm";

  var t = global.NaN, u = global.Infinity;
  var Int = 0;
  var Double = 0.0;
  var Math_fround = global.Math.fround;
  var Math_abs = global.Math.abs;
  var Math_ceil = global.Math.ceil;
  var Math_max = global.Math.max;
  var Math_min = global.Math.min;
  var Math_sqrt = global.Math.sqrt;
  var tempDoublePtr = env.tempDoublePtr | 0;
  var n = env.gb | 0;
  var STACKTOP = env.STACKTOP | 0;
  var setTempRet0=env.setTempRet0;

  var abort = env.abort;
  var print = env.print;
  var h = env.h;
  var return_int = env.return_int;

  var HEAP8 = new global.Int8Array(buffer);
  var HEAP16 = new global.Int16Array(buffer);
  var HEAP32 = new global.Int32Array(buffer);
  var HEAPU8 = new global.Uint8Array(buffer);
  var HEAPU16 = new global.Uint16Array(buffer);
  var HEAPU32 = new global.Uint32Array(buffer);
  var HEAPF32 = new global.Float32Array(buffer);
  var HEAPF64 = new global.Float64Array(buffer);

  function big_negative() {
    var temp = 0.0;
    temp = +-2147483648;
    temp = -2147483648.0;
    temp = -21474836480.0;
    temp = 0.039625;
    temp = -0.039625;
  }
  function importedDoubles() {
    var temp = 0.0;
    temp = t + u + (-u) + (-t);
    if ((Int | 0) > 0) return -3.4;
    if (Double > 0.0) return 5.6;
    return 1.2;
  }
  function doubleCompares(x, y) {
    x = +x;
    y = +y;
    var t = 0.0;
    var Int = 0.0, Double = 0; // confusing with globals
    if (x > 0.0) return 1.2;
    if (Int > 0.0) return -3.4;
    if ((Double|0) > 0) return 5.6;
    if (x < y) return +x;
    return +y;
  }
  function intOps() {
    var x = 0;
    return (!x) | 0;
  }
  function hexLiterals() {
    var i = 0;
    i = 0x0 + 0x12ABCdef + 0xFEDcba90 | 0;
  }
  function conversions() {
    var i = 0, d = 0.0, f = Math_fround(0);
    i = ~~d;
    i = ~~f;
    d = +(i | 0);
    d = +(i >>> 0);
  }
  function seq() {
    var J = 0.0;
    J = (0.1, 5.1) - (3.2, 4.2);
  }
  function switcher(x) {
    x = x | 0;
    var waka = 0;
    switch (x | 0) {
      case 1: return 1;
      case 2: return 2;
    }
    switch (x | 0) {
      case 12: return 121;
      case 5: return 51;
    }
    Lout: switch (x | 0) {
      case 12: break;
      case 10: break Lout;
      case 5: {
        while (1) {
          break;
        }
        break;
      }
      case 2: {
        while (1) {
          break Lout;
        }
        break;
      }
    }

    L1 : while (1) {
     L3 : while (1) switch (x | 0) {
     case -1:
      {
       break L1;
       break;
      }
     case 116:
      {
       waka = 1;
       break;
      }
     case 110:
      {
       break L3;
       break;
      }
     default:
      {
       break L1;
      }
     }
     h(120);
    }

    return 0;
  }
  function blocker() {
    L: {
      break L;
    }
  }
  function frem() {
    return +(5.5 % 1.2);
  }
  function big_uint_div_u() {
    var x = 0;
    x = (4294967295 / 2)&-1;
    return x | 0;
  }
  function fr(x) {
    x = Math_fround(x);
    var y = Math_fround(0), z = 0.0;
    Math_fround(z);
    Math_fround(y);
    Math_fround(5);
    Math_fround(0);
    Math_fround(5.0);
    Math_fround(0.0);
  }
  function negZero() {
    return +-0;
  }
  function abs() {
    var x = 0, y = 0.0, z = Math_fround(0);
    x = Math_abs(0) | 0;
    y = +Math_abs(0.0);
    z = Math_fround(Math_abs(Math_fround(0)));
  }
  function minmax() {
    var x = 0.0, y = 0.0, z = Math_fround(0), w = Math_fround(0);
    x = +Math_min(+x, +y);
    y = +Math_max(+x, +y);
    z = Math_fround(Math_min(Math_fround(z), Math_fround(w)));
    w = Math_fround(Math_max(Math_fround(z), Math_fround(w)));
  }
  function neg() {
    var x = Math_fround(0);
    x = Math_fround(-x);
    FUNCTION_TABLE_c[1 & 7](x);
  }
  function cneg(x) {
    x = Math_fround(x);
    FUNCTION_TABLE_c[1 & 7](x);
  }
  function ___syscall_ret() {
   var $0 = 0;
   ($0>>>0) > 4294963200; // -4096
  }
  function smallCompare() {
    var i = 0, j = 0;
    if ((i | 0) < (j | 0)) i = i + 1 | 0;
    if ((i >>> 0) < (j >>> 0)) i = i + 1 | 0;
    return i | 0;
  }
  function cneg_nosemicolon() {
    FUNCTION_TABLE_vi[1 & 7](1) // no semicolon
  }
  function forLoop() {
    var i = 0;
    for (i = 1; (i | 0) < 200; i = i + 1 | 0) {
      h(i | 0);
    }
  }
  function ceiling_32_64(u, B) {
    u = Math_fround(u);
    B = +B;
    var temp = Math_fround(0);
    temp = Math_fround(Math_ceil(B));
    temp = Math_fround(u * Math_fround(Math_ceil(Math_fround(B))));
  }
  function aborts() {
    abort();
    abort(55);
    abort();
    abort(12.34);
    abort(+Math_fround(56.78));
  }
  function continues() {
    while (1) {
      print(1);
      do {
        print(5);
        if (return_int() | 0) continue;
      } while (0);
      print(2);
    }
  }
  function bitcasts(i, f) {
    i = i | 0;
    f = Math_fround(f);
    var d = 0.0;
    (HEAP32[tempDoublePtr >> 2] = i, Math_fround(HEAPF32[tempDoublePtr >> 2])); // i32->f32
    (HEAP32[tempDoublePtr >> 2] = i, +HEAPF32[tempDoublePtr >> 2]); // i32->f32, no fround
    (HEAPF32[tempDoublePtr >> 2] = f, HEAP32[tempDoublePtr >> 2] | 0); // f32->i32
    (HEAPF32[tempDoublePtr >> 2] = d, HEAP32[tempDoublePtr >> 2] | 0); // f64 with implict f32 conversion, ->i32
  }
  function recursiveBlockMerging(x) {
    x = x | 0;
    lb((1, x) + (2, 3) + (((4, 5), 6), 7) + (8, (9, (10, (11, 12)))) | 0) | 0;
    x = (lb(1) | 0, x) + (lb(2) | 0, lb(3) | 0) + (((lb(4) | 0, lb(5) | 0), lb(6) | 0), lb(7) | 0) + (lb(8) | 0, (lb(9) | 0, (lb(10) | 0, (lb(11) | 0, lb(12) | 0)))) | 0;
    return x | 0;
  }

  function lb(a) {
   a = a | 0;
   HEAP32[a >> 2] = n + 136 + 8;
   return 0;
  }

  function forgetMe() {
    123.456;
  }
  function exportMe() {
    -3.14159;
  }

  function zeroInit(x) {
    x = x | 0;
    var y = 0; // reusing this with x is dangerous - x has a value, and y needs to start at 0!
    if (lb(0) | 0) {
      if (lb(1) | 0) y = 3;
    } else {
      y = 3;
    }
    if ((y | 0) == 3) {
      lb(2) | 0;
    }
  }

  function phi() {
    var x = 0;
    do {
      if (lb(1) | 0) {
        x = 0;
        break;
      }
      x = 1;
    } while (0);
    return x | 0;
  }

  function smallIf() {
    do {
      if (return_int() | 0) {
        lb(3) | 0;
      } else {
        break;
      }
    } while (0);
  }

  function dropCall() {
    if (return_int() | 0) {
      phi() | 0; // drop this
      setTempRet0(10); // this too
      zeroInit(setTempRet0(10) | 0);
    }
    return phi() | 0;
  }

  function useSetGlobal() {
    var x = 0;
    x = (Int = 10);
    Int = 20;
    return (Int = 30) | 0;
  }

  function usesSetGlobal2() {
    return (Int = 40, 50) | 0;
  }

  function breakThroughMany($s) {
   $s = $s|0;
   L1: do {
    if ($s) {
     while(1) {
      if (!($s)) {
       break L1;
      }
      zeroInit(0);
     }
    } else {
     1337;
    }
   } while(0);
  }

  function ifChainEmpty(label) {
    label = label | 0;
    if ((label|0) == 4) {
      return 0;
    }
    else if ((label|0) == 7) {
      // unreachable;
    }
    return 0;
  }

  function heap8NoShift(x) {
    x = x | 0;
    return HEAP8[x | 0] | 0;
  }

  function conditionalTypeFun() {
    var x = 0, y = 0.0;
    x = return_int() | 0 ? abort(5) | 0 : 2;
    y = return_int() | 0 ? +abort(7) : 4.5;
  }

  function loadSigned(x) {
    x = x | 0;
    loadSigned(HEAP8[x >> 0] << 24 >> 24);
    loadSigned(HEAPU8[x >> 0] << 24 >> 24);
    loadSigned(HEAP16[x >> 1] << 16 >> 16);
    loadSigned(HEAPU16[x >> 1] << 16 >> 16);
    loadSigned(HEAP8[x >> 0] << 24 >> 16);
    loadSigned(HEAPU8[x >> 0] << 16 >> 24);
    loadSigned(HEAP16[x >> 1] << 16 >> 24);
    loadSigned(HEAPU16[x >> 1] << 24 >> 16);
  }

  function z(x) {
    x = Math_fround(x);
  }
  function w() {
    return 0.0;
  }

  function globalOpts() {
    var x = 0, y = 0.0;
    x = Int;
    y = Double;
    HEAP8[13] = HEAP32[3]; // access memory, should not confuse the global writes
    Double = y;
    Int = x;
    globalOpts();
    x = Int;
    if (return_int() | 0) Int = 20; // but this does interfere
    Int = x;
    globalOpts();
    x = Int;
    globalOpts(); // this too
    Int = x;
  }

  function dropCallImport() {
    if (return_int() | 0) return_int() | 0;
  }

  function loophi(x, y) {
   x = x | 0;
   y = y | 0;
   var temp = 0, inc = 0, loopvar = 0; // this order matters
   loopvar = x;
   while(1) {
    loophi(loopvar | 0, 0);
    temp = loopvar;
    if (temp) {
     if (temp) {
      break;
     }
    }
    inc = loopvar + 1 | 0;
    if ((inc|0) == (y|0)) {
     loopvar = inc;
    } else {
     break;
    }
   }
  }

  function loophi2() {
   var jnc = 0, i = 0, i$lcssa = 0, temp = 0, j = 0;
   i = 0;
   L7: while(1) {
    j = 0;
    while(1) {
     temp = j;
     if (return_int() | 0) {
      if (temp) {
       i$lcssa = i;
       break L7;
      }
     }
     jnc = j + 1 | 0;
     if (jnc) {
      j = jnc;
     } else {
      break;
     }
    }
   }
   return i$lcssa | 0
  }

  function relooperJumpThreading(x) {
   x = x | 0;
   var label = 0;
   // from if
   if (x) {
    h(0);
    label = 1;
   }
   if ((label|0) == 1) {
    h(1);
   }
   h(-1);
   // from loop
   while (1) {
    x = x + 1 | 0;
    if (x) {
     h(2);
     label = 2;
     break;
    }
   }
   if ((label|0) == 2) {
    h(3);
   }
   h(-2);
   // if-else afterward
   if (x) {
    h(4);
    if ((x|0) == 3) {
     label = 3;
    } else {
     label = 4;
    }
   }
   if ((label|0) == 3) {
    h(5);
   } else if ((label|0) == 4) {
    h(6);
   }
   h(-3);
   // two ifs afterward
   if (x) {
    h(7);
    if ((x|0) == 5) {
     label = 5;
    } else {
     label = 6;
    }
   }
   if ((label|0) == 5) {
    h(8);
    if ((x|0) == 6) {
     label = 6;
    }
   }
   if ((label|0) == 6) {
    h(9);
   }
   h(-4);
   // labeled if after
   if (x) {
    h(10);
    label = 7;
   }
   L1: do {
    if ((label|0) == 7) {
     h(11);
     break L1;
    }
   } while (0);
   h(-5);
   // labeled if after normal if
   if (x) {
    h(12);
    if ((x|0) == 8) {
      label = 8;
    } else {
      label = 9;
    }
   }
   if ((label|0) == 8) {
    h(13);
    if (x) label = 9;
   }
   L1: do {
    if ((label|0) == 9) {
     h(14);
     break L1;
    }
   } while (0);
   h(-6);
   // TODO
   // labeled if after a first if
   // do-enclosed if after (?)
   // test multiple labels, some should be ignored initially by JumpUpdater
   return x | 0;
  }

  function relooperJumpThreading__ZN4game14preloadweaponsEv() {
   var $12 = 0, $14 = 0, $or$cond8 = 0, $or$cond6 = 0, $vararg_ptr5 = 0, $11 = 0, $exitcond = 0, label = 0;
   while(1) {
    if ($14) {
     if ($or$cond8) {
      label = 7;
     } else {
      label = 8;
     }
    } else {
     if ($or$cond6) {
      label = 7;
     } else {
      label = 8;
     }
    }
    if ((label|0) == 7) {
     label = 0;
    }
    else if ((label|0) == 8) {
     label = 0;
     HEAP32[$vararg_ptr5>>2] = $11;
    }
   }
  }

  function relooperJumpThreading_irreducible(x) {
   x = x | 0;
   var label = 0;
   if ((x|0) == 100) {
    label = 1;
   } else {
    label = 10;
   }
   if ((label|0) == 1) {
    while (1) {
     relooperJumpThreading_irreducible(1337);
     label = 1; // this is ok - the if means the body of the if begins with the block for 1. so a setting inside the body of the if must return to the top of the if
    }
   }
   // too many settings, we just look one back, so this one will not be optimized
   if ((x|0) == 200) {
    label = 2;
   } else {
    label = 10;
   }
   if ((x|0) == 300) {
    label = 2;
   }
   if ((label|0) == 2) {
    relooperJumpThreading_irreducible(1448);
   }
   if ((label|0) == 10) {
    relooperJumpThreading_irreducible(2000);
   }
  }

  function __Z12multi_varargiz($0) {
   $0 = $0|0;
   var $2 = 0, $$06$i4 = 0, $exitcond$i6 = 0, $12 = 0, $20 = 0;
   if ($2) {
    while(1) {
     $12 = $$06$i4;
     if ($exitcond$i6) {
      break;
     } else {
      $$06$i4 = $20;
     }
    }
   } else {
    lb(1) | 0; // returns a value, and the while is unreachable
   }
  }

  function jumpThreadDrop() {
    var label = 0, temp = 0;
    temp = return_int() | 0;
    while (1) {
      label = 14;
      break;
    }
    if ((label | 0) == 10) {
    } else if ((label | 0) == 12) {
      return_int() | 0; // drop in the middle of an if-else chain for threading
    } else if ((label | 0) == 14) {
    }
    return temp | 0;
  }

  function dropIgnoredImportInIf($0,$1,$2) {
   $0 = $0|0;
   $1 = $1|0;
   $2 = $2|0;
   do {
    if ($0) {
     $0 = 1;
     lb($2 | 0) | 0;
    } else {
     break;
    }
   } while(0);
   return;
  }

  function big_fround() {
    return Math_fround(4294967295);
  }

  function dropIgnoredImportsInIf($0,$1,$2) {
   $0 = $0|0;
   $1 = $1|0;
   $2 = $2|0;
   do {
    if ($0) {
     lb($1 | 0) | 0;
    } else {
     lb($2 | 0) | 0;
    }
   } while(0);
   return;
  }

  function f32_ucast(x) {
    x = x | 0;
    return Math_fround(x>>>0);
  }
  function f32_scast(x) {
    x = x | 0;
    return Math_fround(x|0);
  }

  function store_fround(x) {
    x = x | 0;
    HEAPF64[10] = Math_fround(x|0);
  }

  function relocatableAndModules() {
    ftCall_v(10); // function table call
    mftCall_v(20); // possible inter-module function table call
    return ftCall_idi(30, 1.5, 200) | 0; // with args
  }

  function exported_f32_user(x, y, z) {
    x = x | 0;
    y = Math_fround(y);
    z = +z;
    return Math_fround(y);
  }

  function sqrts(x) {
    x = +x;
    return +(+Math_sqrt(x) + +Math_fround(Math_sqrt(Math_fround(x))));
  }

  function f2u(x) {
    x = +x;
    return (~~x>>>0) | 0;
  }
  function f2s(x) {
    x = +x;
    return (~~x) | 0;
  }

  function keepAlive() {
    sqrts(3.14159);
<<<<<<< HEAD
    sqrts(2.18281); // don't inline it either
=======
    f2u(100.0);
    f2s(100.0);
>>>>>>> c945f3be
  }

  function v() {
  }
  function vi(x) {
    x = x | 0;
  }

  var FUNCTION_TABLE_a = [ v, big_negative, v, v ];
  var FUNCTION_TABLE_b = [ w, w, importedDoubles, w ];
  var FUNCTION_TABLE_c = [ z, cneg, z, z, z, z, z, z ];
  var FUNCTION_TABLE_vi = [ vi, vi, vi, vi, vi, vi, vi, vi ];

  return { big_negative: big_negative, pick: forgetMe, pick: exportMe, doubleCompares: doubleCompares, intOps: intOps, conversions: conversions, switcher: switcher, frem: frem, big_uint_div_u: big_uint_div_u, fr: fr, negZero: negZero, neg: neg, smallCompare: smallCompare, cneg_nosemicolon: cneg_nosemicolon, forLoop: forLoop, ceiling_32_64: ceiling_32_64, aborts: aborts, continues: continues, bitcasts: bitcasts, recursiveBlockMerging: recursiveBlockMerging, lb: lb, zeroInit: zeroInit, phi: phi, smallIf: smallIf, dropCall: dropCall, useSetGlobal: useSetGlobal, usesSetGlobal2: usesSetGlobal2, breakThroughMany: breakThroughMany, ifChainEmpty: ifChainEmpty, heap8NoShift: heap8NoShift, conditionalTypeFun: conditionalTypeFun, loadSigned: loadSigned, globalOpts: globalOpts, dropCallImport: dropCallImport, loophi: loophi, loophi2: loophi2, relooperJumpThreading: relooperJumpThreading, relooperJumpThreading__ZN4game14preloadweaponsEv: relooperJumpThreading__ZN4game14preloadweaponsEv, __Z12multi_varargiz: __Z12multi_varargiz, jumpThreadDrop: jumpThreadDrop, dropIgnoredImportInIf: dropIgnoredImportInIf, dropIgnoredImportsInIf: dropIgnoredImportsInIf, relooperJumpThreading_irreducible: relooperJumpThreading_irreducible, store_fround: store_fround, exportedNumber: 42, relocatableAndModules: relocatableAndModules, exported_f32_user: exported_f32_user, keepAlive: keepAlive };
}
<|MERGE_RESOLUTION|>--- conflicted
+++ resolved
@@ -691,12 +691,9 @@
 
   function keepAlive() {
     sqrts(3.14159);
-<<<<<<< HEAD
     sqrts(2.18281); // don't inline it either
-=======
     f2u(100.0);
     f2s(100.0);
->>>>>>> c945f3be
   }
 
   function v() {
