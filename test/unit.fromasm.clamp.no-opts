(module
 (type $FUNCSIG$ddd (func (param f64 f64) (result f64)))
 (type $FUNCSIG$vf (func (param f32)))
 (type $FUNCSIG$vi (func (param i32)))
 (type $FUNCSIG$v (func))
 (type $FUNCSIG$idi (func (param f64 i32) (result i32)))
 (type $FUNCSIG$ii (func (param i32) (result i32)))
 (type $FUNCSIG$dd (func (param f64) (result f64)))
 (type $FUNCSIG$i (func (result i32)))
 (import "global" "NaN" (global $t$asm2wasm$import f64))
 (import "global" "Infinity" (global $u$asm2wasm$import f64))
 (import "env" "tempDoublePtr" (global $tempDoublePtr$asm2wasm$import i32))
 (import "env" "gb" (global $n$asm2wasm$import i32))
 (import "env" "STACKTOP" (global $STACKTOP$asm2wasm$import i32))
 (import "env" "setTempRet0" (func $setTempRet0 (param i32) (result i32)))
 (import "env" "abort" (func $abort (param f64) (result f64)))
 (import "env" "print" (func $print (param i32)))
 (import "env" "h" (func $h (param i32)))
 (import "env" "return_int" (func $return_int (result i32)))
 (import "asm2wasm" "f64-rem" (func $f64-rem (param f64 f64) (result f64)))
 (import "env" "memory" (memory $0 256 256))
 (import "env" "table" (table 24 24 anyfunc))
 (import "env" "memoryBase" (global $memoryBase i32))
 (import "env" "tableBase" (global $tableBase i32))
 (global $t (mut f64) (get_global $t$asm2wasm$import))
 (global $u (mut f64) (get_global $u$asm2wasm$import))
 (global $Int (mut i32) (i32.const 0))
 (global $Double (mut f64) (f64.const 0))
 (global $tempDoublePtr (mut i32) (get_global $tempDoublePtr$asm2wasm$import))
 (global $n (mut i32) (get_global $n$asm2wasm$import))
 (global $STACKTOP (mut i32) (get_global $STACKTOP$asm2wasm$import))
 (global $exportedNumber i32 (i32.const 42))
 (elem (get_global $tableBase) $v $big_negative $v $v $w $w $importedDoubles $w $z $cneg $z $z $z $z $z $z $vi $vi $vi $vi $vi $vi $vi $vi)
 (export "big_negative" (func $big_negative))
 (export "pick" (func $exportMe))
 (export "doubleCompares" (func $doubleCompares))
 (export "intOps" (func $intOps))
 (export "conversions" (func $conversions))
 (export "switcher" (func $switcher))
 (export "frem" (func $frem))
 (export "big_uint_div_u" (func $big_uint_div_u))
 (export "fr" (func $legalstub$fr))
 (export "negZero" (func $negZero))
 (export "neg" (func $neg))
 (export "smallCompare" (func $smallCompare))
 (export "cneg_nosemicolon" (func $cneg_nosemicolon))
 (export "forLoop" (func $forLoop))
 (export "ceiling_32_64" (func $legalstub$ceiling_32_64))
 (export "aborts" (func $aborts))
 (export "continues" (func $continues))
 (export "bitcasts" (func $legalstub$bitcasts))
 (export "recursiveBlockMerging" (func $recursiveBlockMerging))
 (export "lb" (func $lb))
 (export "zeroInit" (func $zeroInit))
 (export "phi" (func $phi))
 (export "smallIf" (func $smallIf))
 (export "dropCall" (func $dropCall))
 (export "useSetGlobal" (func $useSetGlobal))
 (export "usesSetGlobal2" (func $usesSetGlobal2))
 (export "breakThroughMany" (func $breakThroughMany))
 (export "ifChainEmpty" (func $ifChainEmpty))
 (export "heap8NoShift" (func $heap8NoShift))
 (export "conditionalTypeFun" (func $conditionalTypeFun))
 (export "loadSigned" (func $loadSigned))
 (export "globalOpts" (func $globalOpts))
 (export "dropCallImport" (func $dropCallImport))
 (export "loophi" (func $loophi))
 (export "loophi2" (func $loophi2))
 (export "relooperJumpThreading" (func $relooperJumpThreading))
 (export "relooperJumpThreading__ZN4game14preloadweaponsEv" (func $relooperJumpThreading__ZN4game14preloadweaponsEv))
 (export "__Z12multi_varargiz" (func $__Z12multi_varargiz))
 (export "jumpThreadDrop" (func $jumpThreadDrop))
 (export "dropIgnoredImportInIf" (func $dropIgnoredImportInIf))
 (export "dropIgnoredImportsInIf" (func $dropIgnoredImportsInIf))
 (export "relooperJumpThreading_irreducible" (func $relooperJumpThreading_irreducible))
 (export "store_fround" (func $store_fround))
 (export "exportedNumber" (global $exportedNumber))
 (export "relocatableAndModules" (func $relocatableAndModules))
 (export "exported_f32_user" (func $legalstub$exported_f32_user))
 (export "keepAlive" (func $keepAlive))
 (func $big_negative
  (local $temp f64)
  (set_local $temp
   (f64.const -2147483648)
  )
  (set_local $temp
   (f64.const -2147483648)
  )
  (set_local $temp
   (f64.const -21474836480)
  )
  (set_local $temp
   (f64.const 0.039625)
  )
  (set_local $temp
   (f64.const -0.039625)
  )
 )
 (func $importedDoubles (result f64)
  (local $temp f64)
  (set_local $temp
   (f64.add
    (f64.add
     (f64.add
      (get_global $t)
      (get_global $u)
     )
     (f64.neg
      (get_global $u)
     )
    )
    (f64.neg
     (get_global $t)
    )
   )
  )
  (if
   (i32.gt_s
    (get_global $Int)
    (i32.const 0)
   )
   (return
    (f64.const -3.4)
   )
  )
  (if
   (f64.gt
    (get_global $Double)
    (f64.const 0)
   )
   (return
    (f64.const 5.6)
   )
  )
  (return
   (f64.const 1.2)
  )
 )
 (func $doubleCompares (param $x f64) (param $y f64) (result f64)
  (local $t f64)
  (local $Int f64)
  (local $Double i32)
  (if
   (f64.gt
    (get_local $x)
    (f64.const 0)
   )
   (return
    (f64.const 1.2)
   )
  )
  (if
   (f64.gt
    (get_local $Int)
    (f64.const 0)
   )
   (return
    (f64.const -3.4)
   )
  )
  (if
   (i32.gt_s
    (get_local $Double)
    (i32.const 0)
   )
   (return
    (f64.const 5.6)
   )
  )
  (if
   (f64.lt
    (get_local $x)
    (get_local $y)
   )
   (return
    (get_local $x)
   )
  )
  (return
   (get_local $y)
  )
 )
 (func $intOps (result i32)
  (local $x i32)
  (return
   (i32.eqz
    (get_local $x)
   )
  )
 )
 (func $hexLiterals
  (local $i i32)
  (set_local $i
   (i32.add
    (i32.add
     (i32.const 0)
     (i32.const 313249263)
    )
    (i32.const -19088752)
   )
  )
 )
 (func $f64-to-int (param $0 f64) (result i32)
  (if i32
   (f64.ne
    (get_local $0)
    (get_local $0)
   )
   (i32.const -2147483648)
   (if i32
    (f64.ge
     (get_local $0)
     (f64.const 2147483648)
    )
    (i32.const -2147483648)
    (if i32
     (f64.le
      (get_local $0)
      (f64.const -2147483649)
     )
     (i32.const -2147483648)
     (i32.trunc_s/f64
      (get_local $0)
     )
    )
   )
  )
 )
 (func $conversions
  (local $i i32)
  (local $d f64)
  (local $f f32)
  (set_local $i
   (call $f64-to-int
    (get_local $d)
   )
  )
  (set_local $i
   (call $f64-to-int
    (f64.promote/f32
     (get_local $f)
    )
   )
  )
  (set_local $d
   (f64.convert_s/i32
    (get_local $i)
   )
  )
  (set_local $d
   (f64.convert_u/i32
    (get_local $i)
   )
  )
 )
 (func $seq
  (local $J f64)
  (set_local $J
   (f64.sub
    (block f64
     (drop
      (f64.const 0.1)
     )
     (f64.const 5.1)
    )
    (block f64
     (drop
      (f64.const 3.2)
     )
     (f64.const 4.2)
    )
   )
  )
 )
 (func $switcher (param $x i32) (result i32)
  (local $waka i32)
  (block $switch
   (block $switch-case0
    (block $switch-case
     (br_table $switch-case $switch-case0 $switch
      (i32.sub
       (get_local $x)
       (i32.const 1)
      )
     )
    )
    (return
     (i32.const 1)
    )
   )
   (return
    (i32.const 2)
   )
  )
  (block $switch1
   (block $switch-case3
    (block $switch-case2
     (br_table $switch-case3 $switch1 $switch1 $switch1 $switch1 $switch1 $switch1 $switch-case2 $switch1
      (i32.sub
       (get_local $x)
       (i32.const 5)
      )
     )
    )
    (return
     (i32.const 121)
    )
   )
   (return
    (i32.const 51)
   )
  )
  (block $label$break$Lout
   (block $switch-case9
    (block $switch-case6
     (block $switch-case5
      (block $switch-case4
       (br_table $switch-case9 $label$break$Lout $label$break$Lout $switch-case6 $label$break$Lout $label$break$Lout $label$break$Lout $label$break$Lout $switch-case5 $label$break$Lout $switch-case4 $label$break$Lout
        (i32.sub
         (get_local $x)
         (i32.const 2)
        )
       )
      )
      (br $label$break$Lout)
     )
     (br $label$break$Lout)
    )
    (block
     (loop $while-in
      (block $while-out
       (br $while-out)
       (br $while-in)
      )
     )
     (br $label$break$Lout)
    )
   )
   (block
    (loop $while-in8
     (block $while-out7
      (br $label$break$Lout)
      (br $while-in8)
     )
    )
    (br $label$break$Lout)
   )
  )
  (loop $label$continue$L1
   (block $label$break$L1
    (loop $label$continue$L3
     (block $label$break$L3
      (block $switch10
       (block $switch-default
        (block $switch-case13
         (block $switch-case12
          (block $switch-case11
           (br_table $switch-case11 $switch-default $switch-default $switch-default $switch-default $switch-default $switch-default $switch-default $switch-default $switch-default $switch-default $switch-default $switch-default $switch-default $switch-default $switch-default $switch-default $switch-default $switch-default $switch-default $switch-default $switch-default $switch-default $switch-default $switch-default $switch-default $switch-default $switch-default $switch-default $switch-default $switch-default $switch-default $switch-default $switch-default $switch-default $switch-default $switch-default $switch-default $switch-default $switch-default $switch-default $switch-default $switch-default $switch-default $switch-default $switch-default $switch-default $switch-default $switch-default $switch-default $switch-default $switch-default $switch-default $switch-default $switch-default $switch-default $switch-default $switch-default $switch-default $switch-default $switch-default $switch-default $switch-default $switch-default $switch-default $switch-default $switch-default $switch-default $switch-default $switch-default $switch-default $switch-default $switch-default $switch-default $switch-default $switch-default $switch-default $switch-default $switch-default $switch-default $switch-default $switch-default $switch-default $switch-default $switch-default $switch-default $switch-default $switch-default $switch-default $switch-default $switch-default $switch-default $switch-default $switch-default $switch-default $switch-default $switch-default $switch-default $switch-default $switch-default $switch-default $switch-default $switch-default $switch-default $switch-default $switch-default $switch-default $switch-default $switch-default $switch-default $switch-default $switch-case13 $switch-default $switch-default $switch-default $switch-default $switch-default $switch-case12 $switch-default
            (i32.sub
             (get_local $x)
             (i32.const -1)
            )
           )
          )
          (block
           (br $label$break$L1)
           (br $switch10)
          )
         )
         (block
          (set_local $waka
           (i32.const 1)
          )
          (br $switch10)
         )
        )
        (block
         (br $label$break$L3)
         (br $switch10)
        )
       )
       (br $label$break$L1)
      )
      (br $label$continue$L3)
     )
    )
    (call $h
     (i32.const 120)
    )
    (br $label$continue$L1)
   )
  )
  (return
   (i32.const 0)
  )
 )
 (func $blocker
  (block $label$break$L
   (br $label$break$L)
  )
 )
 (func $frem (result f64)
  (return
   (call $f64-rem
    (f64.const 5.5)
    (f64.const 1.2)
   )
  )
 )
 (func $i32u-div (param $0 i32) (param $1 i32) (result i32)
  (if i32
   (i32.eqz
    (get_local $1)
   )
   (i32.const 0)
   (i32.div_u
    (get_local $0)
    (get_local $1)
   )
  )
 )
 (func $big_uint_div_u (result i32)
  (local $x i32)
  (set_local $x
   (i32.and
    (call $i32u-div
     (i32.const -1)
     (i32.const 2)
    )
    (i32.const -1)
   )
  )
  (return
   (get_local $x)
  )
 )
 (func $fr (param $x f32)
  (local $y f32)
  (local $z f64)
  (drop
   (f32.demote/f64
    (get_local $z)
   )
  )
  (drop
   (get_local $y)
  )
  (drop
   (f32.const 5)
  )
  (drop
   (f32.const 0)
  )
  (drop
   (f32.const 5)
  )
  (drop
   (f32.const 0)
  )
 )
 (func $negZero (result f64)
  (return
   (f64.const -0)
  )
 )
 (func $abs
  (local $x i32)
  (local $y f64)
  (local $z f32)
  (local $asm2wasm_i32_temp i32)
  (set_local $x
   (block i32
    (set_local $asm2wasm_i32_temp
     (i32.const 0)
    )
    (select
     (i32.sub
      (i32.const 0)
      (get_local $asm2wasm_i32_temp)
     )
     (get_local $asm2wasm_i32_temp)
     (i32.lt_s
      (get_local $asm2wasm_i32_temp)
      (i32.const 0)
     )
    )
   )
  )
  (set_local $y
   (f64.abs
    (f64.const 0)
   )
  )
  (set_local $z
   (f32.abs
    (f32.const 0)
   )
  )
 )
 (func $minmax
  (local $x f64)
  (local $y f64)
  (local $z f32)
  (local $w f32)
  (set_local $x
   (f64.min
    (get_local $x)
    (get_local $y)
   )
  )
  (set_local $y
   (f64.max
    (get_local $x)
    (get_local $y)
   )
  )
  (set_local $z
   (f32.min
    (get_local $z)
    (get_local $w)
   )
  )
  (set_local $w
   (f32.max
    (get_local $z)
    (get_local $w)
   )
  )
 )
 (func $neg
  (local $x f32)
  (set_local $x
   (f32.neg
    (get_local $x)
   )
  )
  (call_indirect $FUNCSIG$vf
   (get_local $x)
   (i32.add
    (i32.and
     (i32.const 1)
     (i32.const 7)
    )
    (i32.const 8)
   )
  )
 )
 (func $cneg (param $x f32)
  (call_indirect $FUNCSIG$vf
   (get_local $x)
   (i32.add
    (i32.and
     (i32.const 1)
     (i32.const 7)
    )
    (i32.const 8)
   )
  )
 )
 (func $___syscall_ret
  (local $$0 i32)
  (drop
   (i32.gt_u
    (get_local $$0)
    (i32.const -4096)
   )
  )
 )
 (func $smallCompare (result i32)
  (local $i i32)
  (local $j i32)
  (if
   (i32.lt_s
    (get_local $i)
    (get_local $j)
   )
   (set_local $i
    (i32.add
     (get_local $i)
     (i32.const 1)
    )
   )
  )
  (if
   (i32.lt_u
    (get_local $i)
    (get_local $j)
   )
   (set_local $i
    (i32.add
     (get_local $i)
     (i32.const 1)
    )
   )
  )
  (return
   (get_local $i)
  )
 )
 (func $cneg_nosemicolon
  (call_indirect $FUNCSIG$vi
   (i32.const 1)
   (i32.add
    (i32.and
     (i32.const 1)
     (i32.const 7)
    )
    (i32.const 16)
   )
  )
 )
 (func $forLoop
  (local $i i32)
  (set_local $i
   (i32.const 1)
  )
  (loop $for-in
   (block $for-out
    (if
     (i32.eqz
      (i32.lt_s
       (get_local $i)
       (i32.const 200)
      )
     )
     (br $for-out)
    )
    (call $h
     (get_local $i)
    )
    (set_local $i
     (i32.add
      (get_local $i)
      (i32.const 1)
     )
    )
    (br $for-in)
   )
  )
 )
 (func $ceiling_32_64 (param $u f32) (param $B f64)
  (local $temp f32)
  (set_local $temp
   (f32.demote/f64
    (f64.ceil
     (get_local $B)
    )
   )
  )
  (set_local $temp
   (f32.mul
    (get_local $u)
    (f32.ceil
     (f32.demote/f64
      (get_local $B)
     )
    )
   )
  )
 )
 (func $aborts
  (drop
   (call $abort
    (f64.const 0)
   )
  )
  (drop
   (call $abort
    (f64.convert_s/i32
     (i32.const 55)
    )
   )
  )
  (drop
   (call $abort
    (f64.const 0)
   )
  )
  (drop
   (call $abort
    (f64.const 12.34)
   )
  )
  (drop
   (call $abort
    (f64.promote/f32
     (f32.const 56.779998779296875)
    )
   )
  )
 )
 (func $continues
  (loop $while-in
   (block $while-out
    (call $print
     (i32.const 1)
    )
    (block $do-once
     (loop $unlikely-continue
      (call $print
       (i32.const 5)
      )
      (if
       (call $return_int)
       (br $unlikely-continue)
      )
     )
    )
    (call $print
     (i32.const 2)
    )
    (br $while-in)
   )
  )
 )
 (func $bitcasts (param $i i32) (param $f f32)
  (local $d f64)
  (drop
   (f32.reinterpret/i32
    (get_local $i)
   )
  )
  (drop
   (f64.promote/f32
    (f32.reinterpret/i32
     (get_local $i)
    )
   )
  )
  (drop
   (i32.reinterpret/f32
    (get_local $f)
   )
  )
  (drop
   (i32.reinterpret/f32
    (f32.demote/f64
     (get_local $d)
    )
   )
  )
 )
 (func $recursiveBlockMerging (param $x i32) (result i32)
  (drop
   (call $lb
    (i32.add
     (i32.add
      (i32.add
       (block i32
        (drop
         (i32.const 1)
        )
        (get_local $x)
       )
       (block i32
        (drop
         (i32.const 2)
        )
        (i32.const 3)
       )
      )
      (block i32
       (block
        (block
         (drop
          (i32.const 4)
         )
         (drop
          (i32.const 5)
         )
        )
        (drop
         (i32.const 6)
        )
       )
       (i32.const 7)
      )
     )
     (block i32
      (drop
       (i32.const 8)
      )
      (block i32
       (drop
        (i32.const 9)
       )
       (block i32
        (drop
         (i32.const 10)
        )
        (block i32
         (drop
          (i32.const 11)
         )
         (i32.const 12)
        )
       )
      )
     )
    )
   )
  )
  (set_local $x
   (i32.add
    (i32.add
     (i32.add
      (block i32
       (drop
        (call $lb
         (i32.const 1)
        )
       )
       (get_local $x)
      )
      (block i32
       (drop
        (call $lb
         (i32.const 2)
        )
       )
       (call $lb
        (i32.const 3)
       )
      )
     )
     (block i32
      (block
       (block
        (drop
         (call $lb
          (i32.const 4)
         )
        )
        (drop
         (call $lb
          (i32.const 5)
         )
        )
       )
       (drop
        (call $lb
         (i32.const 6)
        )
       )
      )
      (call $lb
       (i32.const 7)
      )
     )
    )
    (block i32
     (drop
      (call $lb
       (i32.const 8)
      )
     )
     (block i32
      (drop
       (call $lb
        (i32.const 9)
       )
      )
      (block i32
       (drop
        (call $lb
         (i32.const 10)
        )
       )
       (block i32
        (drop
         (call $lb
          (i32.const 11)
         )
        )
        (call $lb
         (i32.const 12)
        )
       )
      )
     )
    )
   )
  )
  (return
   (get_local $x)
  )
 )
 (func $lb (param $a i32) (result i32)
  (i32.store
   (get_local $a)
   (i32.add
    (i32.add
     (get_global $n)
     (i32.const 136)
    )
    (i32.const 8)
   )
  )
  (return
   (i32.const 0)
  )
 )
 (func $forgetMe
  (drop
   (f64.const 123.456)
  )
 )
 (func $exportMe
  (drop
   (f64.const -3.14159)
  )
 )
 (func $zeroInit (param $x i32)
  (local $y i32)
  (if
   (call $lb
    (i32.const 0)
   )
   (if
    (call $lb
     (i32.const 1)
    )
    (set_local $y
     (i32.const 3)
    )
   )
   (set_local $y
    (i32.const 3)
   )
  )
  (if
   (i32.eq
    (get_local $y)
    (i32.const 3)
   )
   (drop
    (call $lb
     (i32.const 2)
    )
   )
  )
 )
 (func $phi (result i32)
  (local $x i32)
  (block $do-once
   (block
    (if
     (call $lb
      (i32.const 1)
     )
     (block
      (set_local $x
       (i32.const 0)
      )
      (br $do-once)
     )
    )
    (set_local $x
     (i32.const 1)
    )
   )
  )
  (return
   (get_local $x)
  )
 )
 (func $smallIf
  (block $do-once
   (if
    (call $return_int)
    (drop
     (call $lb
      (i32.const 3)
     )
    )
    (br $do-once)
   )
   (nop)
  )
 )
 (func $dropCall (result i32)
  (if
   (call $return_int)
   (block
    (drop
     (call $phi)
    )
    (drop
     (call $setTempRet0
      (i32.const 10)
     )
    )
    (call $zeroInit
     (call $setTempRet0
      (i32.const 10)
     )
    )
   )
  )
  (return
   (call $phi)
  )
 )
 (func $useSetGlobal (result i32)
  (local $x i32)
  (set_local $x
   (block i32
    (set_global $Int
     (i32.const 10)
    )
    (get_global $Int)
   )
  )
  (set_global $Int
   (i32.const 20)
  )
  (return
   (block i32
    (set_global $Int
     (i32.const 30)
    )
    (get_global $Int)
   )
  )
 )
 (func $usesSetGlobal2 (result i32)
  (return
   (block i32
    (block
     (set_global $Int
      (i32.const 40)
     )
     (drop
      (get_global $Int)
     )
    )
    (i32.const 50)
   )
  )
 )
 (func $breakThroughMany (param $$s i32)
  (block $label$break$L1
   (if
    (get_local $$s)
    (loop $while-in
     (block $while-out
      (if
       (i32.eqz
        (get_local $$s)
       )
       (br $label$break$L1)
      )
      (call $zeroInit
       (i32.const 0)
      )
      (br $while-in)
     )
    )
    (drop
     (i32.const 1337)
    )
   )
   (nop)
  )
 )
 (func $ifChainEmpty (param $label i32) (result i32)
  (if
   (i32.eq
    (get_local $label)
    (i32.const 4)
   )
   (return
    (i32.const 0)
   )
   (if
    (i32.eq
     (get_local $label)
     (i32.const 7)
    )
    (nop)
   )
  )
  (return
   (i32.const 0)
  )
 )
 (func $heap8NoShift (param $x i32) (result i32)
  (return
   (i32.load8_s
    (get_local $x)
   )
  )
 )
 (func $conditionalTypeFun
  (local $x i32)
  (local $y f64)
  (set_local $x
   (if i32
    (call $return_int)
    (i32.trunc_s/f64
     (call $abort
      (f64.convert_s/i32
       (i32.const 5)
      )
     )
    )
    (i32.const 2)
   )
  )
  (set_local $y
   (if f64
    (call $return_int)
    (call $abort
     (f64.convert_s/i32
      (i32.const 7)
     )
    )
    (f64.const 4.5)
   )
  )
 )
 (func $loadSigned (param $x i32)
  (call $loadSigned
   (i32.shr_s
    (i32.shl
     (i32.load8_s
      (get_local $x)
     )
     (i32.const 24)
    )
    (i32.const 24)
   )
  )
  (call $loadSigned
   (i32.shr_s
    (i32.shl
     (i32.load8_u
      (get_local $x)
     )
     (i32.const 24)
    )
    (i32.const 24)
   )
  )
  (call $loadSigned
   (i32.shr_s
    (i32.shl
     (i32.load16_s
      (get_local $x)
     )
     (i32.const 16)
    )
    (i32.const 16)
   )
  )
  (call $loadSigned
   (i32.shr_s
    (i32.shl
     (i32.load16_u
      (get_local $x)
     )
     (i32.const 16)
    )
    (i32.const 16)
   )
  )
  (call $loadSigned
   (i32.shr_s
    (i32.shl
     (i32.load8_s
      (get_local $x)
     )
     (i32.const 24)
    )
    (i32.const 16)
   )
  )
  (call $loadSigned
   (i32.shr_s
    (i32.shl
     (i32.load8_u
      (get_local $x)
     )
     (i32.const 16)
    )
    (i32.const 24)
   )
  )
  (call $loadSigned
   (i32.shr_s
    (i32.shl
     (i32.load16_s
      (get_local $x)
     )
     (i32.const 16)
    )
    (i32.const 24)
   )
  )
  (call $loadSigned
   (i32.shr_s
    (i32.shl
     (i32.load16_u
      (get_local $x)
     )
     (i32.const 24)
    )
    (i32.const 16)
   )
  )
 )
 (func $z (param $x f32)
  (nop)
 )
 (func $w (result f64)
  (return
   (f64.const 0)
  )
 )
 (func $globalOpts
  (local $x i32)
  (local $y f64)
  (set_local $x
   (get_global $Int)
  )
  (set_local $y
   (get_global $Double)
  )
  (i32.store8
   (i32.const 13)
   (i32.load
    (i32.const 12)
   )
  )
  (set_global $Double
   (get_local $y)
  )
  (set_global $Int
   (get_local $x)
  )
  (call $globalOpts)
  (set_local $x
   (get_global $Int)
  )
  (if
   (call $return_int)
   (set_global $Int
    (i32.const 20)
   )
  )
  (set_global $Int
   (get_local $x)
  )
  (call $globalOpts)
  (set_local $x
   (get_global $Int)
  )
  (call $globalOpts)
  (set_global $Int
   (get_local $x)
  )
 )
 (func $dropCallImport
  (if
   (call $return_int)
   (drop
    (call $return_int)
   )
  )
 )
 (func $loophi (param $x i32) (param $y i32)
  (local $temp i32)
  (local $inc i32)
  (local $loopvar i32)
  (set_local $loopvar
   (get_local $x)
  )
  (loop $while-in
   (block $while-out
    (call $loophi
     (get_local $loopvar)
     (i32.const 0)
    )
    (set_local $temp
     (get_local $loopvar)
    )
    (if
     (get_local $temp)
     (if
      (get_local $temp)
      (br $while-out)
     )
    )
    (set_local $inc
     (i32.add
      (get_local $loopvar)
      (i32.const 1)
     )
    )
    (if
     (i32.eq
      (get_local $inc)
      (get_local $y)
     )
     (set_local $loopvar
      (get_local $inc)
     )
     (br $while-out)
    )
    (br $while-in)
   )
  )
 )
 (func $loophi2 (result i32)
  (local $jnc i32)
  (local $i i32)
  (local $i$lcssa i32)
  (local $temp i32)
  (local $j i32)
  (set_local $i
   (i32.const 0)
  )
  (loop $label$continue$L7
   (block $label$break$L7
    (set_local $j
     (i32.const 0)
    )
    (loop $while-in
     (block $while-out
      (set_local $temp
       (get_local $j)
      )
      (if
       (call $return_int)
       (if
        (get_local $temp)
        (block
         (set_local $i$lcssa
          (get_local $i)
         )
         (br $label$break$L7)
        )
       )
      )
      (set_local $jnc
       (i32.add
        (get_local $j)
        (i32.const 1)
       )
      )
      (if
       (get_local $jnc)
       (set_local $j
        (get_local $jnc)
       )
       (br $while-out)
      )
      (br $while-in)
     )
    )
    (br $label$continue$L7)
   )
  )
  (return
   (get_local $i$lcssa)
  )
 )
 (func $relooperJumpThreading (param $x i32) (result i32)
  (local $label i32)
  (if
   (get_local $x)
   (block
    (call $h
     (i32.const 0)
    )
    (set_local $label
     (i32.const 1)
    )
   )
  )
  (if
   (i32.eq
    (get_local $label)
    (i32.const 1)
   )
   (call $h
    (i32.const 1)
   )
  )
  (call $h
   (i32.const -1)
  )
  (loop $while-in
   (block $while-out
    (set_local $x
     (i32.add
      (get_local $x)
      (i32.const 1)
     )
    )
    (if
     (get_local $x)
     (block
      (call $h
       (i32.const 2)
      )
      (set_local $label
       (i32.const 2)
      )
      (br $while-out)
     )
    )
    (br $while-in)
   )
  )
  (if
   (i32.eq
    (get_local $label)
    (i32.const 2)
   )
   (call $h
    (i32.const 3)
   )
  )
  (call $h
   (i32.const -2)
  )
  (if
   (get_local $x)
   (block
    (call $h
     (i32.const 4)
    )
    (if
     (i32.eq
      (get_local $x)
      (i32.const 3)
     )
     (set_local $label
      (i32.const 3)
     )
     (set_local $label
      (i32.const 4)
     )
    )
   )
  )
  (if
   (i32.eq
    (get_local $label)
    (i32.const 3)
   )
   (call $h
    (i32.const 5)
   )
   (if
    (i32.eq
     (get_local $label)
     (i32.const 4)
    )
    (call $h
     (i32.const 6)
    )
   )
  )
  (call $h
   (i32.const -3)
  )
  (if
   (get_local $x)
   (block
    (call $h
     (i32.const 7)
    )
    (if
     (i32.eq
      (get_local $x)
      (i32.const 5)
     )
     (set_local $label
      (i32.const 5)
     )
     (set_local $label
      (i32.const 6)
     )
    )
   )
  )
  (if
   (i32.eq
    (get_local $label)
    (i32.const 5)
   )
   (block
    (call $h
     (i32.const 8)
    )
    (if
     (i32.eq
      (get_local $x)
      (i32.const 6)
     )
     (set_local $label
      (i32.const 6)
     )
    )
   )
  )
  (if
   (i32.eq
    (get_local $label)
    (i32.const 6)
   )
   (call $h
    (i32.const 9)
   )
  )
  (call $h
   (i32.const -4)
  )
  (if
   (get_local $x)
   (block
    (call $h
     (i32.const 10)
    )
    (set_local $label
     (i32.const 7)
    )
   )
  )
  (block $label$break$L1
   (if
    (i32.eq
     (get_local $label)
     (i32.const 7)
    )
    (block
     (call $h
      (i32.const 11)
     )
     (br $label$break$L1)
    )
   )
  )
  (call $h
   (i32.const -5)
  )
  (if
   (get_local $x)
   (block
    (call $h
     (i32.const 12)
    )
    (if
     (i32.eq
      (get_local $x)
      (i32.const 8)
     )
     (set_local $label
      (i32.const 8)
     )
     (set_local $label
      (i32.const 9)
     )
    )
   )
  )
  (if
   (i32.eq
    (get_local $label)
    (i32.const 8)
   )
   (block
    (call $h
     (i32.const 13)
    )
    (if
     (get_local $x)
     (set_local $label
      (i32.const 9)
     )
    )
   )
  )
  (block $label$break$L10
   (if
    (i32.eq
     (get_local $label)
     (i32.const 9)
    )
    (block
     (call $h
      (i32.const 14)
     )
     (br $label$break$L10)
    )
   )
  )
  (call $h
   (i32.const -6)
  )
  (return
   (get_local $x)
  )
 )
 (func $relooperJumpThreading__ZN4game14preloadweaponsEv
  (local $$12 i32)
  (local $$14 i32)
  (local $$or$cond8 i32)
  (local $$or$cond6 i32)
  (local $$vararg_ptr5 i32)
  (local $$11 i32)
  (local $$exitcond i32)
  (local $label i32)
  (loop $while-in
   (block $while-out
    (if
     (get_local $$14)
     (if
      (get_local $$or$cond8)
      (set_local $label
       (i32.const 7)
      )
      (set_local $label
       (i32.const 8)
      )
     )
     (if
      (get_local $$or$cond6)
      (set_local $label
       (i32.const 7)
      )
      (set_local $label
       (i32.const 8)
      )
     )
    )
    (if
     (i32.eq
      (get_local $label)
      (i32.const 7)
     )
     (set_local $label
      (i32.const 0)
     )
     (if
      (i32.eq
       (get_local $label)
       (i32.const 8)
      )
      (block
       (set_local $label
        (i32.const 0)
       )
       (i32.store
        (get_local $$vararg_ptr5)
        (get_local $$11)
       )
      )
     )
    )
    (br $while-in)
   )
  )
 )
 (func $relooperJumpThreading_irreducible (param $x i32)
  (local $label i32)
  (if
   (i32.eq
    (get_local $x)
    (i32.const 100)
   )
   (set_local $label
    (i32.const 1)
   )
   (set_local $label
    (i32.const 10)
   )
  )
  (if
   (i32.eq
    (get_local $label)
    (i32.const 1)
   )
   (loop $while-in
    (block $while-out
     (call $relooperJumpThreading_irreducible
      (i32.const 1337)
     )
     (set_local $label
      (i32.const 1)
     )
     (br $while-in)
    )
   )
  )
  (if
   (i32.eq
    (get_local $x)
    (i32.const 200)
   )
   (set_local $label
    (i32.const 2)
   )
   (set_local $label
    (i32.const 10)
   )
  )
  (if
   (i32.eq
    (get_local $x)
    (i32.const 300)
   )
   (set_local $label
    (i32.const 2)
   )
  )
  (if
   (i32.eq
    (get_local $label)
    (i32.const 2)
   )
   (call $relooperJumpThreading_irreducible
    (i32.const 1448)
   )
  )
  (if
   (i32.eq
    (get_local $label)
    (i32.const 10)
   )
   (call $relooperJumpThreading_irreducible
    (i32.const 2000)
   )
  )
 )
 (func $__Z12multi_varargiz (param $$0 i32)
  (local $$2 i32)
  (local $$$06$i4 i32)
  (local $$exitcond$i6 i32)
  (local $$12 i32)
  (local $$20 i32)
  (if
   (get_local $$2)
   (loop $while-in
    (block $while-out
     (set_local $$12
      (get_local $$$06$i4)
     )
     (if
      (get_local $$exitcond$i6)
      (br $while-out)
      (set_local $$$06$i4
       (get_local $$20)
      )
     )
     (br $while-in)
    )
   )
   (drop
    (call $lb
     (i32.const 1)
    )
   )
  )
 )
 (func $jumpThreadDrop (result i32)
  (local $label i32)
  (local $temp i32)
  (set_local $temp
   (call $return_int)
  )
  (loop $while-in
   (block $while-out
    (set_local $label
     (i32.const 14)
    )
    (br $while-out)
    (br $while-in)
   )
  )
  (if
   (i32.eq
    (get_local $label)
    (i32.const 10)
   )
   (nop)
   (if
    (i32.eq
     (get_local $label)
     (i32.const 12)
    )
    (drop
     (call $return_int)
    )
    (if
     (i32.eq
      (get_local $label)
      (i32.const 14)
     )
     (nop)
    )
   )
  )
  (return
   (get_local $temp)
  )
 )
 (func $dropIgnoredImportInIf (param $$0 i32) (param $$1 i32) (param $$2 i32)
  (block $do-once
   (if
    (get_local $$0)
    (block
     (set_local $$0
      (i32.const 1)
     )
     (drop
      (call $lb
       (get_local $$2)
      )
     )
    )
    (br $do-once)
   )
   (nop)
  )
  (return)
 )
 (func $big_fround (result f32)
  (return
   (f32.const 4294967296)
  )
 )
 (func $dropIgnoredImportsInIf (param $$0 i32) (param $$1 i32) (param $$2 i32)
  (block $do-once
   (if
    (get_local $$0)
    (drop
     (call $lb
      (get_local $$1)
     )
    )
    (drop
     (call $lb
      (get_local $$2)
     )
    )
   )
   (nop)
  )
  (return)
 )
 (func $f32_ucast (param $x i32) (result f32)
  (return
   (f32.convert_u/i32
    (get_local $x)
   )
  )
 )
 (func $f32_scast (param $x i32) (result f32)
  (return
   (f32.convert_s/i32
    (get_local $x)
   )
  )
 )
 (func $store_fround (param $x i32)
  (f64.store
   (i32.const 80)
   (f64.promote/f32
    (f32.convert_s/i32
     (get_local $x)
    )
   )
  )
 )
 (func $relocatableAndModules (result i32)
  (call_indirect $FUNCSIG$v
   (i32.const 10)
  )
  (call_indirect $FUNCSIG$v
   (i32.const 20)
  )
  (return
   (call_indirect $FUNCSIG$idi
    (f64.const 1.5)
    (i32.const 200)
    (i32.const 30)
   )
  )
 )
 (func $exported_f32_user (param $x i32) (param $y f32) (param $z f64) (result f32)
  (return
   (get_local $y)
  )
 )
 (func $sqrts (param $x f64) (result f64)
  (return
   (f64.add
    (f64.sqrt
     (get_local $x)
    )
    (f64.promote/f32
     (f32.sqrt
      (f32.demote/f64
       (get_local $x)
      )
     )
    )
   )
  )
 )
 (func $f2u (param $x f64) (result i32)
  (return
   (call $f64-to-int
    (get_local $x)
   )
  )
 )
 (func $f2s (param $x f64) (result i32)
  (return
   (call $f64-to-int
    (get_local $x)
   )
  )
 )
 (func $keepAlive
  (drop
   (call $sqrts
    (f64.const 3.14159)
   )
  )
  (drop
<<<<<<< HEAD
   (call $sqrts
    (f64.const 2.18281)
=======
   (call $f2u
    (f64.const 100)
   )
  )
  (drop
   (call $f2s
    (f64.const 100)
>>>>>>> c945f3be
   )
  )
 )
 (func $v
  (nop)
 )
 (func $vi (param $x i32)
  (nop)
 )
 (func $legalstub$fr (param $0 f64)
  (call $fr
   (f32.demote/f64
    (get_local $0)
   )
  )
 )
 (func $legalstub$ceiling_32_64 (param $0 f64) (param $1 f64)
  (call $ceiling_32_64
   (f32.demote/f64
    (get_local $0)
   )
   (get_local $1)
  )
 )
 (func $legalstub$bitcasts (param $0 i32) (param $1 f64)
  (call $bitcasts
   (get_local $0)
   (f32.demote/f64
    (get_local $1)
   )
  )
 )
 (func $legalstub$exported_f32_user (param $0 i32) (param $1 f64) (param $2 f64) (result f64)
  (f64.promote/f32
   (call $exported_f32_user
    (get_local $0)
    (f32.demote/f64
     (get_local $1)
    )
    (get_local $2)
   )
  )
 )
)<|MERGE_RESOLUTION|>--- conflicted
+++ resolved
@@ -1932,10 +1932,11 @@
    )
   )
   (drop
-<<<<<<< HEAD
    (call $sqrts
     (f64.const 2.18281)
-=======
+   )
+  )
+  (drop
    (call $f2u
     (f64.const 100)
    )
@@ -1943,7 +1944,6 @@
   (drop
    (call $f2s
     (f64.const 100)
->>>>>>> c945f3be
    )
   )
  )
