--- conflicted
+++ resolved
@@ -1892,10 +1892,11 @@
    )
   )
   (drop
-<<<<<<< HEAD
    (call $sqrts
     (f64.const 2.18281)
-=======
+   )
+  )
+  (drop
    (call $f2u
     (f64.const 100)
    )
@@ -1903,7 +1904,6 @@
   (drop
    (call $f2s
     (f64.const 100)
->>>>>>> c945f3be
    )
   )
  )
